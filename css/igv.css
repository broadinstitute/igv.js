.igv-dialog-label-centered {
    text-align: center;
}

/* prevent unwanted translucent blue overlay when user selects anywhere in ENCODE table */
div[id="igvEncodeModal"] {
    -webkit-user-select: none;
    -khtml-user-select: none;
    -moz-user-select: none;
    -o-user-select: none;
    user-select: none;
}

[class*='igv-'], [class*='igv-']:after, [class*='igv-']:before {
    -webkit-box-sizing: border-box;
    -moz-box-sizing: border-box;
    box-sizing: border-box;
}

.igv-encode-spinner-container {
    /*width: 256px;*/
    /*margin: 0 auto 0 auto;*/
}

.igv-grid-container-dialog {

    position: absolute;
    top: 0;
    left:0;

    /*width:256px;*/
    width:300px;

    border-color: rgb(127, 127, 127);
    border-radius: 4px;
    border-style: solid;
    border-width: thin;

    z-index: 1999;

    background-color: white;
}

.igv-grid-container-colorpicker {

    position: absolute;
    top: 0;
    left:0;

    width:256px;

    border-color: rgb(127, 127, 127);
    border-radius: 4px;
    border-style: solid;
    border-width: thin;

    z-index: 1999;

    background-color: white;
}

.igv-grid-header {

    cursor: move;

    border-color: rgb(196, 196, 196);
    border-top-left-radius: 4px;
    border-top-right-radius: 4px;
    border-style: solid;
    border-width: thin;

    position: relative;
    top: 0;
    left: 0;

    height: 24px;

    background-color: rgb(196, 196, 196);
}

.igv-grid-header-blurb {

    margin-top: 4px;
    text-align: center;
    vertical-align: middle;

    font-family: 'PT Sans', sans-serif;
    font-size: medium;
    font-weight: 200;

    /*color: #575757;*/

}

.igv-grid-dividing-line {

    display: block;

    height: 1px;

    border: 0;
    border-top: 1px solid rgb(196, 196, 196);

    margin: 8px;
}

.igv-grid-rect {

    border-radius: 4px;
    border-style: solid;
    border-width: thin;
    border-color: rgb(255, 255, 255);

    padding-left: 4px;
    padding-right: 4px;

    background-color: rgb(255, 255, 255);
}

.igv-grid-rect-hidden {
    display: none;
}

.igv-grid-colorpicker {
    height: 32px;
}

.igv-grid-colorpicker:after {
    content: "";
    display: table;
    clear: both;
}

.igv-grid-colorpicker-user-error {

    height: 16px;

    color: #55aeff;
    font-family: 'PT Sans', sans-serif;
    font-size: small;
    font-weight: 400;

    background-color: white;
}

.igv-grid-dialog {
    height: 40px;
}

[class*='igv-col-'] {
    float: left;
}

.igv-col {
    height: 100%;
    padding: 2px;
}

.igv-data-range-input-label {

    /*padding-top: 8px;*/
    padding-left: 8px;

    text-align: right;

    font-family: 'PT Sans', sans-serif;
    font-size: medium;
    font-weight: 200;

    color: #575757;

}

.igv-data-range-input {

    outline: none;

    border-style: solid;
    border-radius: 4px;
    border-width: thin;
    border-color: rgb(127, 127, 127);

    width: 100%;

    padding-left: 8px;

    vertical-align: middle;
    text-align: left;

    font-family: 'PT Sans', sans-serif;
    font-size: medium;
    font-weight: 200;

    color: #575757;

}

.igv-user-input-colorpicker {

    outline: none;

    border-style: solid;
    border-radius: 4px;
    border-width: thin;
    border-color: rgb(127, 127, 127);

    width: 100%;
    margin-top: 2px;

    font-family: 'PT Sans', sans-serif;
    font-size: medium;
    font-weight: 200;

    color: #575757;

}

.igv-user-input-dialog {

    outline: none;

    border-style: solid;
    border-radius: 4px;
    border-width: thin;
    border-color: rgb(127, 127, 127);

    width: 100%;

    padding-left: 8px;

    vertical-align: middle;
    text-align: left;

    font-family: 'PT Sans', sans-serif;
    font-size: medium;
    font-weight: 200;

    color: #575757;

}

.igv-user-input-label {

    padding-top: 8px;
    padding-left: 8px;

    text-align: left;

    font-family: 'PT Sans', sans-serif;
    font-size: medium;
    font-weight: 200;

    color: #575757;

}

.igv-col-label {

    padding-left: 8px;
    padding-top: 6px;

    font-family: 'PT Sans', sans-serif;
    font-size: medium;
    font-weight: 200;

    color: #575757;
}

.igv-col-filler {

    width: 100%;
    height: 100%;

    border-color: rgb(255, 255, 255);
    border-style: solid;
    border-width: thin;
    border-radius: 4px;

}

.igv-col-filler:hover,
.igv-col-filler:focus,
.igv-col-filler:active  {

    border-width: medium;
    border-color: rgb(71, 71, 71);

}

.igv-col-filler-no-color {

    width: 100%;
    height: 100%;

    border-color: rgb(255, 255, 255);
    border-style: solid;
    border-width: thin;
    border-radius: 4px;

}

.igv-col-filler-user-color {

    width: 100%;
    height: 100%;

    border-color: rgb(255, 255, 255);
    border-style: solid;
    border-width: thin;
    border-radius: 4px;

}

/* ok button */
.igv-col-filler-ok-button {

    margin-left: 8px;
    padding-left: 1px;
    padding-top: 5px;
    width: 90%;
    height: 90%;

    border-color: rgb(255, 255, 255);
    border-style: solid;
    border-width: thin;
    border-radius: 4px;

    color: white;
    text-align: center;
    vertical-align: middle;

    font-family: 'PT Sans', sans-serif;
    font-size: medium;
    font-weight: 200;

    background-color: #5ea4e0;
}

.igv-col-filler-ok-button:hover,
.igv-col-filler-ok-button:focus,
.igv-col-filler-ok-button:active  {
    background-color: #5079a8;
}

/* cancel button */
.igv-col-filler-cancel-button {

    margin-left: 8px;
    padding-left: 1px;
    padding-top: 5px;
    width: 90%;
    height: 90%;

    border-color: rgb(255, 255, 255);
    border-style: solid;
    border-width: thin;
    border-radius: 4px;

    color: white;
    text-align: center;
    vertical-align: middle;

    font-family: 'PT Sans', sans-serif;
    font-size: medium;
    font-weight: 200;

    background-color: #c4c4c4;
}

.igv-col-filler-cancel-button:hover,
.igv-col-filler-cancel-button:focus,
.igv-col-filler-cancel-button:active  {
    background-color: #7e7e7e;
}

.igv-col-fa {

    color: white;
    font-size: medium;
    line-height: 50px;

    text-align: center;
    vertical-align: bottom;

}

/* 3 columns */
.igv-col-1-3 {
    width: 33.33%;
}

.igv-col-2-3 {
    width: 66.66%;
}

/* 4 columns */
.igv-col-1-4 {
    width: 25%;
}

.igv-col-2-4 {
    width: 50%;
}

.igv-col-3-4 {
    width: 75%;
}

.igv-col-4-4 {
    width: 100%;
}

/* 8 columns */
.igv-col-1-8 {
    width: 12.5%;
}

.igv-col-2-8 {
    width: 25%;
}

.igv-col-3-8 {
    width: 37.5%;
}

.igv-col-4-8 {
    width: 50%;
}

.igv-col-5-8 {
    width: 62.5%;
}

.igv-col-6-8 {
    width: 75%;
}

.igv-col-7-8 {
    width: 87.5%;
}

.igv-col-8-8 {
    width: 100%;
}

/*   end grid.css */

.fa-12px {
    font-size: 12px;
}

.fa-16px {
    font-size: 16px;
}

.fa-18px {
    font-size: 18px;
}

.fa-20px {
    font-size: 20px;
}

.fa-24px {
    font-size: 24px;
}

.fa-28px {
    font-size: 28px;
}

.fa-32px {
    font-size: 32px;
}

.fa-check-shim {
    padding-right: 2px;
}

.fa-check-hidden {
    color: rgba(255, 255, 255, 0);
}

/* Bend jQuery UI to my will*/
.ui-widget {

    font-family: 'PT Sans', sans-serif;
    /*font-family: Lucida Grande,Lucida Sans,Arial,sans-serif;*/
    /*font-size: 1.1em;*/
    font-size: medium;
    font-weight: 400;
}
.ui-widget .ui-widget {
    /*font-size: 1em;*/
    font-size: medium;
    font-weight: 400;
}
.ui-widget input,
.ui-widget select,
.ui-widget textarea,
.ui-widget button {
    font-family: 'PT Sans', sans-serif;
    /*font-family: Lucida Grande,Lucida Sans,Arial,sans-serif;*/
    /*font-size: 1em;*/
    font-size: medium;
    font-weight: 400;
}

.ui-widget-header {
    font-weight: 400;
}

/* IGV classes */
div.ui-dialog fieldset {
    border: 0;
}

.igv-ruler-sweeper-div {

    display: none;

    pointer-events: none;

    position: absolute;
    top: 0;
    left: 0;
    width: 0;
    height:100%;

    z-index:99999;

    background-color: rgba(68, 134, 247, 0.25);
}

.validateTips {
    border: 1px solid transparent;
    padding: 0.3em;
}

/* navigation bar */
.igvNavigation {

    position: relative;
    top: 0;
    left: 0;

    height: 24px;
    width: auto;

    margin-left: 48px;
    margin-right: 32px;
    /*margin-bottom: 5px;*/
}

.igv-logo-nonav {

    margin-left: 4px;
    margin-top: 12px;

    position: absolute;
    top: 0;
    left: 0;

    width: 34px;
    height: 16px;

    background: url(img/igv_logo_letters_paths.svg);
    background-size: 34px 16px;
    background-repeat:no-repeat;
    background-position: 0 0;

}

.igv-logo {

    float: left;

    margin-right: 8px;

    position: relative;
    top: 4px;
    left: 0;

    width: 34px;
    height: 16px;

    background: url(img/igv_logo_letters_paths.svg);
    background-size: 34px 16px;
    background-repeat:no-repeat;
    background-position: 0 0;

}

.igvNavigationSearch {

    float: left;

    position: relative;
    top: 0;

    /*margin-left: auto;*/
    /*margin-right: auto;*/

    width: 260px;

}

.igvNavigationSearchInput {

    position: relative;

    height: 24px;
    width: 80%;
    padding-left: 8px;

    outline: none;

    border-style: solid;
    border-radius: 4px;
    border-width: thin;
    border-color: rgb(127, 127, 127);

    font-family: 'Open Sans', sans-serif;
    font-size: small;
    font-weight: 400;
    color: #444;

}

.igvNavigationSearchResults {

    position: absolute;
    top: 32px;
    left: 2px;

    height: 320px;
    width: 213px;

    background-color: white;

    border-color: rgb(127, 127, 127);
    border-style: solid;
    border-width: thin;

    overflow-x: hidden;
    overflow-y: auto;

    z-index: 9999;
}

.igvNavigationSearchResultsTable {

}

.igvNavigationSearchResultsTableRow {
    font-family: 'Open Sans', sans-serif;
    font-size: small;
    font-weight: 400;
    color: #444;
}

.igvNavigationSearchResultsTableRow:hover,
.igvNavigationSearchResultsTableRow:focus,
.igvNavigationSearchResultsTableRow:active  {
    cursor: pointer;
    font-weight: 700;
    color: #141414;
}

.shim-left-6 {
    padding-left: 6px;
}

.igvNavigationZoom {

    position: relative;
    float: right;
}

.igvNavigationToggleTrackLabels {

    position: relative;
    float: right;

    border-style: solid;
    border-radius: 4px;
    border-width: thin;
    border-color: rgb(127, 127, 127);

    margin-right: 64px;

    padding-left: 4px;
    padding-right: 4px;
    padding-top: 1px;
    padding-bottom: 2px;

    font-family: 'Open Sans', sans-serif;
    font-size: small;
    font-weight: 400;
    color: #444;

}

.igvNavigationToggleTrackLabels:hover,
.igvNavigationToggleTrackLabels:focus,
.igvNavigationToggleTrackLabels:active  {

    cursor: pointer;
    border-color: #444;

}

.igvNavigationMarginLeft12 {

    margin-left: 12px;
}

.igvNavigationMarginLeft8 {

    margin-left: 8px;
}

.igvUserFeedback {

    position:fixed;
    top: 50%;
    left: 50%;

    width:36em;
    height:27em;

    margin-top: -9em; /*set to a negative number 1/2 of your height*/
    margin-left: -15em; /*set to a negative number 1/2 of your width*/

    background-color: white;

    border-color: #a2a2a2;
    border-style: solid;
    border-width: thin;

    font-family: 'Open Sans', sans-serif;
    font-size: medium;
    font-weight: 400;
    color: #444;

}

.igvUserFeedbackHeader {
    position: absolute;
    top: 0;
    left: 0;
    right: 0;
    width: 100%;
    height: 32px;

    border-bottom-color: #a2a2a2;
    border-bottom-style: solid;
    border-bottom-width: thin;

    background-color: white;
}

.igvUserFeedbackBodyCopy {

    padding-left: 48px;
    padding-top: 8px;
    padding-right: 48px;
    padding-bottom: 8px;
    position: absolute;
    top: 33px;
    left: 0;
    right: 0;
    bottom: 0;
    background-color: white;
}

.igvUserFeedbackAlert {

    position: absolute;
    top: 0;
    left: 0;
    padding: 8px;

    color: red;
}

.igvUserFeedbackDismiss {

    position: absolute;
    top: 0;
    right: 0;
    padding: 8px;

    cursor: pointer;
    color: grey;

}

.igvUserFeedbackDismiss:hover,
.igvUserFeedbackDismiss:focus,
.igvUserFeedbackDismiss:active  {
    color: rgba(51, 51, 51, 1);
}

.igvNavigationPadding {

    padding-left: 12px;
    padding-right: 4px;
}

/* pop up menu */
.igv-popover {

    position: absolute;
    top: 0;
    left: 0;

    min-width: 128px;

    z-index: 1000;

    font-family: 'PT Sans', sans-serif;
    font-size: small;
    font-weight: 400;
    color: #444;

    background: #fff;

    border-radius: 4px;
    border-color: rgb(127, 127, 127);
    border-style: solid;
    border-width: thin;

    display: none;
}

.igv-popoverHeader {

    position: relative;
    top: 0;
    left: 0;

    width: 100%;
    height: 20px;

    border-top-left-radius: 4px;
    border-top-right-radius: 4px;
    border-bottom-color: rgb(127, 127, 127);
    border-bottom-style: solid;
    border-bottom-width: thin;

    background-color: #eee;

}

.igv-dialog-close-container {

    position: absolute;
    top: 3px;
    right: 3px;

    height: 100%;
    width: 16px;

    text-align: center;
    line-height: 100%;

    color: #444;

}

.igv-dialog-close-fa {

    cursor: pointer;
    color: #888;
    font-size: small;
}

.igv-dialog-close-container:hover {
    color: #fff;
}

.igv-popoverTrackPopupContent {
    position: relative;
    top: 0;
    left: 0;

    /*width: 100%;*/
    /*max-width: 384px;*/
    max-height: 384px;

    overflow-x: hidden;
    overflow-y: auto;

    /*text-overflow: ellipsis;*/

    /*margin-right: 24px;*/

}

.igv-popoverBorderTop {
    border-top-color: rgb(127, 127, 127);
    border-top-style: solid;
    border-top-width: thin;
}

.igv-popoverBorderBottom {
    border-bottom-color: rgb(127, 127, 127);
    border-bottom-style: solid;
    border-bottom-width: thin;
}

.igv-popoverNameValue {

    cursor: default;
    text-wrap: none;
    white-space:nowrap;

    max-width: 384px;

}

.igv-popoverName {
    font-weight: bold;
    padding-right: 4px;
    float: left;
}

.igv-popoverValue {
    padding-left: 4px;

    overflow: hidden;
    white-space:nowrap;
    text-overflow:ellipsis;
    max-width:256px;
    display:inline-block;
}

.igv-spinner-container {

    color: #3f3f3f;
    font-size: 24px;

    position: absolute;
    top:50%;
    left:50%;
    z-index: 512;

}

.igv-root-div {

    position: relative;
    margin-left: 10px;
    margin-right: 10px;
    /*padding-top:50px;*/
    left: 0;
    right: 0;
    height: auto;

    -webkit-box-sizing: border-box;
    -moz-box-sizing: border-box;
    box-sizing: border-box;

    -webkit-tap-highlight-color: rgba(0, 0, 0, 0);

    -webkit-touch-callout: none;

    -webkit-user-select: none;
    -moz-user-select: none;
    -ms-user-select: none;
    user-select: none;
}

.igv-karyo-div {
    position: relative;
    left: 0;
    top: 0;
    height:200px;
}

.igv-karyo-content-div {
    left:0;
    top:0;
    width:100%;
    height:100%;
}

.igv-karyo-canvas {
    left:0;
    top:0;
    width:100%;
    height:100%;
}

.igv-ideogram-content-div {

    height: 40px;

    margin-left: 100px;
    margin-right: 50px;
}

.igv-ideogram-canvas {
    /*left:0;*/
    /*top:0;*/
    width:100%;
    height:100%;
}

.igv-windowsizepanel-content-div {

    position: relative;
    top: 7px;

    height: 100%;

    float: left;

    text-align: center;
    vertical-align: middle;
    line-height: 100%;

    font-family: 'Open Sans', sans-serif;
    font-size: small;
    font-weight: 400;
    color: #444;

    /*display: none;*/
}

.igv-track-container-div {
    position: relative;
    left: 0;
    right: 0;
    overflow: hidden;
}

.igv-track-div {
    position: relative;
    width: 100%;
    overflow:hidden;
    margin-bottom:4px;
}

.igv-fa-vertical-center-shim {
    vertical-align: middle;
}

.igv-track-label {
    position: absolute;
    top: 10px;
    left: 96px;
    cursor: pointer;
}

.igv-track-disable-button-fa {
    position: absolute;
    top: 8px;
    right: 12px;
    cursor: pointer;
    color: #222;
}

.igv-right-hand-gutter {
    position: absolute;
    right: 0;
    width: 36px;
    height: 100%;

    background: white;
    text-align: center;
}

.igv-app-icon-box {

    position: absolute;
    left: 0;
    right: 0;
    top: 0;
    bottom: 0;

    width: 100%;
    height: 30px;

    margin: auto;

    background: white;

}

.igv-app-icon {
    cursor: pointer;
    color: grey;
    background-color: white;
}

.igv-app-icon:hover,
.igv-app-icon:focus,
.igv-app-icon:active  {
    color: rgba(51, 51, 51, 1);
}

.igv-track-menu-gear {

    position: absolute;
    top: 0;
    right: 0;

    /*padding-top: 4px;*/
    padding-right: 6px;

    cursor: pointer;

}

.igv-track-menu-container {

    background-color: white;
    border-bottom-left-radius: 4px;
    border-bottom-right-radius: 4px;
}

.igv-track-menu-container a {
    color: inherit;
    text-decoration: none;
}

.igv-track-menu-item {

    cursor: pointer;
    padding-left: 4px;
    padding-right: 4px;

    padding-top: 2px;
    padding-bottom: 2px;

    /*background-color: white;*/
}

.igv-track-menu-border-top {
    border-top-color: #a2a2a2;
    border-top-style: solid;
    border-top-width: thin;
}

.igv-track-menu-item:hover,
.igv-track-menu-item:focus,
.igv-track-menu-item:active  {

    color: white;
    background-color: rgba(49, 106, 246, 1);
}

.igv-track-menu-discard {
    position: absolute;
    left: 20px;
    top: 0;
    color: grey;
    background-color: white;
}

.igv-track-menu-discard:hover,
.igv-track-menu-discard:focus,
.igv-track-menu-discard:active  {
    color: rgba(51, 51, 51, 1);
}

.igv-track-drag-scrim {

    position: absolute;
    left: 0;
    top: 0;

    width: 100%;
    height: 100%;

    z-index: 256;
    background-color: rgba(68, 134, 247, 0.25);

}

.igv-track-manipulation-handle {

    cursor: pointer;

    position: absolute;
    right: 36px;
    width: 12px;

    margin-left: 2px;

    height: 100%;

    box-sizing: border-box;

    font-size: medium;

    border-color: #c4c4c4;
    border-style: solid;
    border-width: thin;
    border-top-right-radius: 6px;
    border-bottom-right-radius: 6px;

    z-index: 512;

    background-color: #c4c4c4;

}

.igv-track-manipulation-handle:hover,
.igv-track-manipulation-handle:focus,
.igv-track-manipulation-handle:active {

    border-color: #7e7e7e;
    background-color: #7e7e7e;

}

.igv-left-hand-gutter {
    position: absolute;
    left: 0;
    width: 100px;
    height: 100%;
}

.igv-viewport-div {
    position: absolute;
    /*left:  100px;*/
    right: 50px;
    height: 100%;
    overflow-x: hidden;
    overflow-y: hidden;
}

.gutter-shim {
    position: absolute;
    left:  100px;
}

.no-gutter-shim {
    position: absolute;
    left: 50px;
}

.igv-track-label-span {

    text-overflow: ellipsis;

}

.igv-track-label-span {

    text-overflow: ellipsis;

}

.igv-app-icon-container {

    font-family: 'PT Sans', sans-serif;
    font-size: small;
    font-weight: 400;

    /*position: absolute;*/
    /*left: 0;*/
    /*top: 0;*/

    width: 100%;
    /*width: auto;*/
    /*height:auto;*/
    /*max-width: 200px;*/

    /*padding-left: 4px;*/
    /*padding-right: 4px;*/

    /*border-color: #444;*/
    /*border-radius: 4px;*/
    /*border-style: solid;*/
    /*border-width: thin;*/

    white-space: nowrap;
    overflow: hidden;
    text-overflow: ellipsis;
<<<<<<< HEAD

    text-align: right;
    padding-right: 8px;
=======
>>>>>>> 3735525a

    background: rgb(255, 255, 255);

    z-index: 128;

}

.igv-app-icon-container:hover,
.igv-app-icon-container:focus,
.igv-app-icon-container:active  {

    cursor: pointer;

    font-weight: bold;

    /*background-color: rgba(224, 224, 224, 1);*/
}

.zoom-in-notice {

    position: absolute;
    top: 0;
    left: 0;

    font-family: 'PT Sans', sans-serif;
    font-size: medium;
    font-weight: 400;

    width: 100%;
    height: 100%;

    text-align: center;

    color: #3f3f3f;

    background-color: rgba(255, 255, 255, 0.51);

    z-index: 64;
}

.igv-track-control-canvas {
    position: absolute;
}

.igv-content-div {
    position: relative;
    /*margin-left: 10px;*/
    /*margin-right: 10px;*/
    left: 0;
    right: 0;
    height:100%;
}

.igv-content-canvas {
    position: absolute;
    width: 100%;
    height: 100%;
}

.igv-scrollbar-outer-div {
    position: absolute;
    top: 0;
    right: 0;
    width: 14px;
    height: 100%;
    /*background-color: rgba(223, 223, 223, 0.51);*/
    background-color: rgb(255, 255, 255);

    /*border-left-style: solid;*/
    /*border-left-width: thin;*/
    /*border-left-color: rgb(223, 223, 223);*/

}

.igv-scrollbar-inner-div {

    position:absolute;
    top: 0;
    left: 3px;

    width:8px;

    border-style: solid;
    border-width: thin;
    border-color: #c4c4c4;

    border-top-left-radius: 4px;
    border-top-right-radius: 4px;

    border-bottom-left-radius: 4px;
    border-bottom-right-radius: 4px;

    /*background-color: #c4c4c4;*/
    background-color: #ffffff;
}

.igv-scrollbar-inner-div:hover,
.igv-scrollbar-inner-div:focus,
.igv-scrollbar-inner-div:active {

    cursor: pointer;

    background-color: #c4c4c4;

    /*background-color: #7e7e7e;*/
    /*border-color: #7e7e7e;*/
}

.spacer5 {
    height: 5px;
    width: 100%;
    font-size: 0;
    margin: 0;
    padding: 0;
    border: 0;
    display: block;
}

.spacer10 {
    height: 10px;
    width: 100%;
    font-size: 0;
    margin: 0;
    padding: 0;
    border: 0;
    display: block;
}

.spacer15 {
    height: 15px;
    width: 100%;
    font-size: 0;
    margin: 0;
    padding: 0;
    border: 0;
    display: block;
}

.spacer20 {
    height: 20px;
    width: 100%;
    font-size: 0;
    margin: 0;
    padding: 0;
    border: 0;
    display: block;
}

.spacer25 {
    height: 25px;
    width: 100%;
    font-size: 0;
    margin: 0;
    padding: 0;
    border: 0;
    display: block;
}

.spacer30 {
    height: 30px;
    width: 100%;
    font-size: 0;
    margin: 0;
    padding: 0;
    border: 0;
    display: block;
}

.spacer35 {
    height: 35px;
    width: 100%;
    font-size: 0;
    margin: 0;
    padding: 0;
    border: 0;
    display: block;
}

.spacer40 {
    height: 40px;
    width: 100%;
    font-size: 0;
    margin: 0;
    padding: 0;
    border: 0;
    display: block;
}

.spacer45 {
    height: 45px;
    width: 100%;
    font-size: 0;
    margin: 0;
    padding: 0;
    border: 0;
    display: block;
}

.spacer50 {
    height: 50px;
    width: 100%;
    font-size: 0;
    margin: 0;
    padding: 0;
    border: 0;
    display: block;
}

.spacer100 {
    height: 100px;
    width: 100%;
    font-size: 0;
    margin: 0;
    padding: 0;
    border: 0;
    display: block;
}

.spacer200 {
    height: 200px;
    width: 100%;
    font-size: 0;
    margin: 0;
    padding: 0;
    border: 0;
    display: block;
}

#dropdown-list {
    max-height: 200px;
    overflow: auto;
    top: 15px;
    position: relative;
    left: 50px;
}<|MERGE_RESOLUTION|>--- conflicted
+++ resolved
@@ -1281,12 +1281,9 @@
     white-space: nowrap;
     overflow: hidden;
     text-overflow: ellipsis;
-<<<<<<< HEAD
 
     text-align: right;
     padding-right: 8px;
-=======
->>>>>>> 3735525a
 
     background: rgb(255, 255, 255);
 
