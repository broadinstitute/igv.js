<!DOCTYPE html>
<html lang="en">
<head>
    <meta charset="utf-8">
    <meta http-equiv="X-UA-Compatible" content="IE=edge">
    <meta name="viewport" content="width=device-width, initial-scale=1, maximum-scale=1, user-scalable=no">
    <meta name="description" content="">
    <meta name="author" content="">
    <link rel="shortcut icon" href=../img/favicon.ico>
    <title>IGV - Integrative Genomics Viewer</title>

    <!-- jQuery UI CSS -->
    <link rel="stylesheet" type="text/css" href="//code.jquery.com/ui/1.12.1/themes/redmond/jquery-ui.css"/>

    <!-- Font Awesome CSS -->
    <link rel="stylesheet" type="text/css"
          href="https://maxcdn.bootstrapcdn.com/font-awesome/4.2.0/css/font-awesome.min.css">

    <!-- IGV CSS -->
    <link rel="stylesheet" type="text/css" href="../css/igv.css">

    <!-- jQuery JS -->
    <script src="//code.jquery.com/jquery-1.12.4.min.js"
            integrity="sha256-ZosEbRLbNQzLpnKIkEdrPv7lOy9C27hHQ+Xp8a4MxAQ="
            crossorigin="anonymous"></script>

    <!-- jQuery UI JS -->
    <script src="//code.jquery.com/ui/1.12.1/jquery-ui.min.js"
            integrity="sha256-VazP97ZCwtekAsvgPBSUwPFKdrwD3unUfSGVYrahUqU="
            crossorigin="anonymous"></script>

    <!-- Vendor JS -->
    <script type="text/javascript" src="../vendor/inflate.js"></script>
    <script type="text/javascript" src="../vendor/zlib_and_gzip.min.js"></script>
    <script type="text/javascript" src="../vendor/jquery.mousewheel.js"></script>
    <script type="text/javascript" src="../vendor/promise-7.0.4.js"></script>
    <script type="text/javascript" src="../vendor/jquery.kinetic.min.js"></script>
    <script type="text/javascript" src="../vendor/underscore-min.js"></script>

    <!-- IGV JS -->
    <script type="text/javascript" src="../js/igv-create.js"></script>
    <script type="text/javascript" src="../js/ui/userFeedback.js"></script>
    <script type="text/javascript" src="../js/ui/alertDialog.js"></script>
    <script type="text/javascript" src="../js/ui/popover.js"></script>
    <script type="text/javascript" src="../js/browser.js"></script>
    <script type="text/javascript" src="../js/ideogram.js"></script>
    <script type="text/javascript" src="../js/windowSizePanel.js"></script>
    <script type="text/javascript" src="../js/referenceFrame.js"></script>
    <script type="text/javascript" src="../js/igv-canvas.js"></script>
    <script type="text/javascript" src="../js/genome.js"></script>
    <script type="text/javascript" src="../js/trackView.js"></script>
    <script type="text/javascript" src="../js/viewport.js"></script>

    <script type="text/javascript" src="../js/rulerTrack.js"></script>

    <script type="text/javascript" src="../js/feature/featureTrack.js"></script>
    <script type="text/javascript" src="../js/variant/variantTrack.js"></script>
    <script type="text/javascript" src="../js/igv-color.js"></script>
    <script type="text/javascript" src="../js/igv-utils.js"></script>
    <script type="text/javascript" src="../js/parseUtils.js"></script>
    <script type="text/javascript" src="../js/fasta.js"></script>
    <script type="text/javascript" src="../js/sequenceTrack.js"></script>
    <script type="text/javascript" src="../js/feature/wigTrack.js"></script>

    <script type="text/javascript" src="../js/igv-exts.js"></script>
    <script type="text/javascript" src="../js/igvxhr.js"></script>
    <script type="text/javascript" src="../js/binary.js"></script>

    <script type="text/javascript" src="../js/gtex/eqtlTrack.js"></script>
    <script type="text/javascript" src="../js/gtex/gtexFileReader.js"></script>
    <script type="text/javascript" src="../js/gtex/gtexReader.js"></script>
    <script type="text/javascript" src="../js/gtex/gtex.js"></script>
    <script type="text/javascript" src="../js/gtex/immvarReader.js"></script>

    <script type="text/javascript" src="../js/bam/coverageMap.js"></script>
    <script type="text/javascript" src="../js/bam/bamReader.js"></script>
    <script type="text/javascript" src="../js/bam/bgzf.js"></script>
    <script type="text/javascript" src="../js/bam/bamSource.js"></script>
    <script type="text/javascript" src="../js/bam/bamTrack.js"></script>
    <script type="text/javascript" src="../js/bam/bamAlignment.js"></script>
    <script type="text/javascript" src="../js/bam/bamAlignmentRow.js"></script>
    <script type="text/javascript" src="../js/bam/bamIndex.js"></script>
    <script type="text/javascript" src="../js/bam/alignmentContainer.js"></script>
    <script type="text/javascript" src="../js/bam/pairedAlignment.js"></script>

    <script type="text/javascript" src="../js/ga4gh/ga4ghAlignmentReader.js"></script>
    <script type="text/javascript" src="../js/ga4gh/ga4ghVariantReader.js"></script>
    <script type="text/javascript" src="../js/ga4gh/ga4ghHelper.js"></script>
    <script type="text/javascript" src="../js/ga4gh/googleUtils.js"></script>

    <script type="text/javascript" src="../js/intervalTree.js"></script>

    <script type="text/javascript" src="../js/feature/featureCache.js"></script>
    <script type="text/javascript" src="../js/feature/gffHelper.js"></script>
    <script type="text/javascript" src="../js/feature/featureSource.js"></script>
    <script type="text/javascript" src="../js/feature/featureParsers.js"></script>
    <script type="text/javascript" src="../js/feature/tribble.js"></script>
    <script type="text/javascript" src="../js/feature/featureFileReader.js"></script>

    <script type="text/javascript" src="../js/feature/aneuSource.js"></script>
    <script type="text/javascript" src="../js/feature/aneuTrack.js"></script>
    <script type="text/javascript" src="../js/encode/encode.js"></script>


    <script type="text/javascript" src="../js/karyo/karyo.js"></script>
    <script type="text/javascript" src="../js/gwas/t2dVariantSource.js"></script>
    <script type="text/javascript" src="../js/gwas/gwasTrack.js"></script>

    <script type="text/javascript" src="../js/feature/segParser.js"></script>
    <script type="text/javascript" src="../js/feature/segTrack.js"></script>
    <script type="text/javascript" src="../js/variant/vcfParser.js"></script>
    <script type="text/javascript" src="../js/variant/variant.js"></script>

    <script type="text/javascript" src="../js/bigwig/bufferedReader.js"></script>
    <script type="text/javascript" src="../js/bigwig/bwBPTree.js"></script>
    <script type="text/javascript" src="../js/bigwig/bwReader.js"></script>
    <script type="text/javascript" src="../js/bigwig/bwRPTree.js"></script>
    <script type="text/javascript" src="../js/bigwig/bwSource.js"></script>
    <script type="text/javascript" src="../js/bigwig/bwTotalSummary.js"></script>

    <script type="text/javascript" src="../js/tdf/tdfReader.js"></script>
    <script type="text/javascript" src="../js/tdf/tdfSource.js"></script>

    <script type="text/javascript" src="../js/trackCore.js"></script>

    <script type="text/javascript" src="../js/ui/trackMenuPopupDialog.js"></script>

    <script type="text/javascript" src="../js/ui/colorpicker.js"></script>
    <script type="text/javascript" src="../js/ui/dataRangeDialog.js"></script>
    <script type="text/javascript" src="../js/ui/dialog.js"></script>
    <script type="text/javascript" src="../js/ui/alertDialog.js"></script>
    <script type="text/javascript" src="../js/ui/centerGuide.js"></script>
    <script type="text/javascript" src="../js/ui/dragAndDrop.js"></script>
    <script type="text/javascript" src="../js/set.js"></script>

    <script src="../js/oauth/google.js"></script>

    <style type="text/css">

        #trackList {

            border-color: rgb(127, 127, 127);
            border-style: solid;
            border-width: thin;

            width: 480px;
            height: 256px;
            overflow-y: auto;
        }

        div#trackList > div, div#myDiv > h3 {

            font-family: 'PT Sans', sans-serif;
            font-size: small;
            font-weight: 400;

            color: #444;
            margin-left: 16px;
            margin-top: 4px;
            margin-bottom: 4px;

            padding-left: 32px;
        }

        div#myDiv > h3 {
            font-size: large;
        }

        div#trackList > div:hover,
        div#trackList > div:focus,
        div#trackList > div:active {
            cursor: pointer;
            color: white;
            background-color: rgba(49, 106, 246, 1);
        }

    </style>

</head>

<body>

<div id="myDiv" style="padding-top: 50px;padding-bottom: 20px; height: auto">

    <h3>Example tracks - click to load</h3>

    <div id="trackList">

        <div onclick="igv.browser.loadTrack({
                            url: 'https://s3-us-west-2.amazonaws.com/ilmn.igv-test/test2.bigWig',
                            name: 'Big BigWig'
                        })"> Big BigWig
        </div>

        <div onclick="igv.browser.loadTrack({
                            url: 'https://data.broadinstitute.org/igvdata/1KG/ALL.wgs.phase3_shapeit2_mvncall_integrated_v5b.20130502.sites.vcf.gz',
                            indexURL: 'https://data.broadinstitute.org/igvdata/1KG/ALL.wgs.phase3_shapeit2_mvncall_integrated_v5b.20130502.sites.vcf.gz.tbi',
                            visibilityWindow: 20000,
                            name: '1KG Sites'
                        })">VCF file (1KG sites)
        </div>

        <div onclick="igv.browser.loadTrack({
                            type: 'variant',
                            url: 'https://s3.amazonaws.com/igv.broadinstitute.org/data/hg19/1kg/ALL.chr22.phase3_shapeit2_mvncall_integrated_v5a.20130502.genotypes.vcf.gz',
                            name: '1KG variants',
                            visibilityWindow: 1000
                            })">VCF file with genotypes (chr 22)
        </div>

        <div onclick="igv.browser.loadTrack({
                            url: 'https://data.broadinstitute.org/igvdata/BodyMap/hg19/IlluminaHiSeq2000_BodySites/brain_merged/accepted_hits.bam',
                            name: 'Brain (BodyMap)',
                            maxRows: 3000,
                            samplingDepth: 10000,
                            height: 200
                        })">BAM File - deep coverage (Brain, BodyMap)
        </div>

        <div onclick="igv.browser.loadTrack({
                                type: 'bam',
                                url: '../test/data/bam/gstt1_sample.bam',
                                name: 'GSTT1 BAM'})">GSTT1 sample bam
        </div>

        <div onclick="igv.browser.loadTrack({
                                type: 'bam',
                                url: '../test/data/bam/yc_tags.bam',
                                name: 'YC Tag',
                                colorBy: 'tag',
                                colorByTag: 'YC',
                                samplingWindowSize: 100,
                                samplingDepth: 5})">YC tag bam
        </div>

        <div onclick="igv.browser.loadTrack({
                                sourceType: 'ga4gh',
                                type: 'bam',
                                url: 'https://genomics.googleapis.com/v1',
                                readGroupSetIds: 'CMvnhpKTFhCjz9_25e_lCw',
                                height: 200,
                                autoHeight: false,
                                name: 'Ga4gh alignments'})">GA4Gh Alignments (Global Alliance, Google server)
        </div>

        <div onclick="igv.browser.loadTrack({
                            sourceType: 'ga4gh',
                            type: 'vcf',
                            url: 'https://genomics.googleapis.com/v1',
                            variantSetId: '10473108253681171589',
                            visibilityWindow: 10000,
                            name: 'Ga4gh variants'
                            })">GA4Gh Variants (Global Alliance, Google server)
        </div>

        <div onclick="igv.browser.loadTrack({
                            sourceType: 'ga4gh',
                            type: 'variant',
                            url: 'https://genomics.googleapis.com/v1',
                            variantSetId: ['10473108253681171589'],
                            callSetIds: ['10473108253681171589-2'],
                            visibilityWindow: 100000,
                            name: 'Ga4gh variants'
                            })">GA4Gh Variants - 1 callset (Global Alliance, Google server)
        </div>

        <div onclick="igv.browser.loadTrack({
                            sourceType: 'ga4gh',
                            type: 'variant',
                            url: 'https://genomics.googleapis.com/v1',
                            variantSetId: ['10473108253681171589'],
                            includeCalls: false,
                            visibilityWindow: 100000,
                            name: 'Ga4gh variants'
                            })">GA4Gh Variants - NO callsets (Global Alliance, Google server)
        </div>

        <div onclick="igv.browser.loadTrack({
                                sourceType: 'gcs',
                                type: 'bam',
                                url: 'gs://genomics-public-data/platinum-genomes/bam/NA12877_S1.bam',
                                height: 500,
                                autoHeight: false,
                                viewAsPairs: true,
                                name: 'NA12877'})">Google Cloud Storage - NA12877_S1.bam
        </div>

        <div onclick="igv.browser.loadTrack({
                                url: 'https://data.broadinstitute.org/igvdata/test/igv-web/segmented_data_080520.seg.gz',
                                indexed: false,
                                name: 'GBM Copy # (TCGA Broad GDAC)'})">GBM Copy # (TCGA Broad GDAC)) (SEG)
        </div>

        <div onclick="igv.browser.loadTrack({
                            url: 'http://hgdownload.cse.ucsc.edu/goldenPath/hg19/encodeDCC/wgEncodeUwRepliSeq/wgEncodeUwRepliSeqSknshValleysRep1.bed.gz',
                            name: 'BED - Bad URL'
                        })"> BED - Bad URL
        </div>

        <div onclick="igv.browser.loadTrack({
                            url: '../test/data/bed/wgEncodeUwRepliSeqSknshValleysRep1.bed.gz',
                            name: 'BED - Bad Local File - dot gz'
                        })"> BED - Bad Local File (.gz)
        </div>

        <div onclick="igv.browser.loadTrack({
                            url: '../test/data/bed/wgEncodeUwRepliSeqSknshValleysRep1.bed',
                            name: 'BED - Bad Local File'
                        })"> BED - Bad Local File
        </div>

        <div onclick="igv.browser.loadTrack({
                            url: '../test/data/bed/brokenbed/broken_bed.bed.gz',
                            indexURL: '../test/data/bed/brokenbed/broken_bed.bed.gz.tbi',
                            name: 'broken bed tabix'
                        })">Broken bed tabix
        </div>

        <div onclick="igv.browser.loadTrack({
                            url: '../test/data/bed/brokenbed/broken_bed.bed',
                            indexed: false,
                            name: 'broken bed'
                        })">Broken bed
        </div>

        <div onclick="igv.browser.loadTrack({
                            url: '../test/data/bed/badbed/badbed.bed.gz',
                            indexURL: '../test/data/bed/badbed/badbed.bed.gz.tbi',
                            name: 'bad bed tabix'
                        })">Bad bed tabix
        </div>

        <div onclick="igv.browser.loadTrack({
                            url: '../test/data/bed/badbed/badbed.bed',
                            indexed: false,
                            name: 'bad bed'
                        })">Bad bed
        </div>

        <div onclick="igv.browser.loadTrack({
            url: '../test/data/bed/egfr_hg38.bed',
            name: 'egfr',
            format: 'bed',
            indexed: false,
            searchable: true
        })">EGFR bed (searchable: true)
        </div>

        <div onclick="igv.browser.loadTrack({
            url: '../test/data/bed/basic_feature_3_columns.bed',
            name: 'egfr',
            format: 'bed',
            indexed: false,
            searchable: true
<<<<<<< HEAD
        })">BED - Basic Feature 3 Columns
=======
        })">BEED - Basic Feature 3 Columns
>>>>>>> 177e00de
        </div>

        <div onclick="igv.browser.loadTrack({
                            url: 'https://s3.amazonaws.com/igv.broadinstitute.org/annotations/hg19/genes/gencode.v18.collapsed.bed.gz',
                            name: 'gencode'
                        })"> gencode collapsed (tabix)
        </div>

        <div onclick="igv.browser.loadTrack({
        type: 'bed',
        url: 'https://data.broadinstitute.org/igvdata/annotations/hg19/dbSnp/snp137.hg19.bed.gz',
        name: 'dbSNP 137',
        visibilityWindow: 200000
        })">dbSNP 137 (bed tabix)
        </div>

        <div onclick="igv.browser.loadTrack({
                    url:  '../test/data/wig/bedgraph-example-uscs.bedgraph',
                    name: 'bedgraph example',
                    format: 'bedgraph',
                    height: 30
                    });">UCSC bedgraph (chr19)
        </div>

        <div onclick="igv.browser.loadTrack({
        url: '../test/data/wig/fixedStep-example.wig',
        name: 'fixedStep'
        })">Fixed step wig (chr 19)
        </div>

        <div onclick="igv.browser.loadTrack({
        url: '../test/data/wig/variableStep-example.wig',
        name: 'variableStep'
        })">Variable step wig (chr 19)
        </div>

        <div onclick="igv.browser.loadTrack({
                                url: 'https://data.broadinstitute.org/igvdata/t2d/recomb_decode.bedgraph',
                                name: 'Recombination rate'})">Recombination Rate (bedgraph)
        </div>

        <div onclick="igv.browser.loadTrack({
        url: 'https://www.encodeproject.org/files/ENCFF002ADR/@@download/ENCFF002ADR.bigBed',
        name: 'ENCFF002ADR',
        visibilityWindow: 2000000,
        height: 50,
        autoHeight: false
        })">Encode bigbed
        </div>

        <div onclick="igv.browser.loadTrack({
        url: 'http://hgdownload.cse.ucsc.edu/goldenPath/hg19/encodeDCC/wgEncodeBroadHistone/wgEncodeBroadHistoneGm12878H3k4me3StdSig.bigWig',
        name: 'Gm12878H3k4me3'
        })">Encode bigwig
        </div>

        <div onclick="igv.browser.loadTrack({
        url: 'https://data.broadinstitute.org/igvdata/encode/hg19/broadHistone/wgEncodeBroadHistoneGm12878H3k4me2StdSig.wig.tdf',
        name: 'GM12878H3k4m3 (tdf)'
        })">Broad tdf
        </div>

        <div onclick="igv.browser.loadTrack({
        url: '../test/data/misc/GWAS_catalog_SNPs_Pval5E08_hg19_040115_subset.txt',
        name: 'gtex GWAS',
        format: 'gtexGWAS',
        featureType: 'gwas',
        colorScale:  {
        thresholds: [5e-8, 5e-4, 0.05],
        colors: ['rgb(0,102,51)', 'rgb(122,179,23)', 'rgb(158,213,76)', 'rgb(227,238,249)']
        },
        description: ('<strong>GWAS</strong><br/>'+
        'Put description of track here')
        })">gtex GWAS test
        </div>

        <div onclick="igv.browser.loadTrack({
            url: '../test/data/gff/eden.gff',
            name: 'eden gff',
            format: 'gff',
            displayMode: 'SQUISHED',     // COLLAPSED | EXPANDED | SQUISHED
            indexed: false
        })">EDEN gff
        </div>

        <div onclick="igv.browser.loadTrack({
            url: '../test/data/gff/color.gff',
            name: 'color gff',
            format: 'gff',
            indexed: false
        })">Color gff
        </div>

        <div onclick="igv.browser.loadTrack({
            url: '../test/data/gff/ENST00000442752.gtf',
            name: 'Gencode gtf',
           // format: 'gtf',
            indexed: false
        })">Gencode gtf
        </div>

        <div onclick="igv.browser.loadTrack({
            url: '../test/data/gff/ENST00000442752.gff3',
            name: 'Gencode gff',
           // format: 'gtf',
            indexed: false
        })">Gencode gff
        </div>

        <div onclick="igv.browser.loadTrack({
            url: '../test/data/gff/wustl.gtf',
            name: 'WUSTL gtf',
            format: 'gtf',
            nameField: 'gene_id',
            indexed: false
        })">wustl gtf
        </div>

        <div onclick="igv.browser.loadTrack({
            url: 'https://s3.amazonaws.com/igv.broadinstitute.org/annotations/hg19/genes/gencode.v24lift37.annotation.sorted.gtf.gz',
            indexURL: 'https://s3.amazonaws.com/igv.broadinstitute.org/annotations/hg19/genes/gencode.v24lift37.annotation.sorted.gtf.gz.tbi',
            name: 'Gencode v24',
            format: 'gtf',
            visibilityWindow: 10000000
        })">Gencode v24
        </div>

        <div onclick="igv.browser.loadTrack({
           type: 'eqtl',
           sourceType: 'gtex-ws',
           url: 'http://gtexportal.org/api/v6/singleTissueEqtlByLocation',
           tissueName: 'Adipose_Subcutaneous',
           name: 'Adipose_Subcutaneous'
           })">GTEX eqtl
        </div>
    </div>

</div>

<script type="text/javascript">

    function findTracks(property, value) {

        var tracks = igv.browser.findTracks(property, value);

        tracks.forEach(function (track) {
            console.log(track.name);
            track.sortSamples("8", 124512906, 124512945, "DESC");
        })

    }

    $(document).ready(function () {
        var div,
            options,
            browser;

        div = $("#myDiv")[0];
        options = {

            showIdeogram: true,
//            showKaryo: true,
//            showCenterGuide: true,
//            showCursorTrackingGuide: true,
            showRuler: true,
            locus: '8:124,512,906-124,512,945',
            reference: {
                id: "hg19",
                fastaURL: "https://s3.amazonaws.com/igv.broadinstitute.org/genomes/seq/1kg_v37/human_g1k_v37_decoy.fasta",
                cytobandURL: "https://s3.amazonaws.com/igv.broadinstitute.org/genomes/seq/b37/b37_cytoband.txt"
            },
            flanking: 1000,
            apiKey: 'AIzaSyDUUAUFpQEN4mumeMNIRWXSiTh5cPtUAD0',
            palette: ["#00A0B0", "#6A4A3C", "#CC333F", "#EB6841"],
            tracks: [
                {
                    sourceType: 'gcs',
                    type: 'bam',
                    url: 'gs://genomics-public-data/platinum-genomes/bam/NA12877_S1.bam',
                    height: 500,
                    autoHeight: false,
                    viewAsPairs: false,
                    name: 'NA12877 - BAM Track'
                },
                {
                    name: "Genes",
                    searchable: false,
                    type: "annotation",
                    format: "gtf",
                    sourceType: "file",
                    url: "https://s3.amazonaws.com/igv.broadinstitute.org/annotations/hg19/genes/gencode.v18.annotation.sorted.gtf.gz",
                    indexURL: "https://s3.amazonaws.com/igv.broadinstitute.org/annotations/hg19/genes/gencode.v18.annotation.sorted.gtf.gz.tbi",
                    visibilityWindow: 10000000,
                    order: Number.MAX_VALUE,
                    displayMode: "EXPANDED"
                }

            ]
        };

        browser = igv.createBrowser(div, options);

    })


</script>

</body>

</html><|MERGE_RESOLUTION|>--- conflicted
+++ resolved
@@ -352,11 +352,7 @@
             format: 'bed',
             indexed: false,
             searchable: true
-<<<<<<< HEAD
-        })">BED - Basic Feature 3 Columns
-=======
         })">BEED - Basic Feature 3 Columns
->>>>>>> 177e00de
         </div>
 
         <div onclick="igv.browser.loadTrack({
