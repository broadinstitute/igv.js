--- conflicted
+++ resolved
@@ -248,19 +248,13 @@
                         clickFunction = function () {
                             var tag;
 
-<<<<<<< HEAD
+
                             tag = igv.inputDialog.$dialogInput.val().trim();
                             self.alignmentTrack.colorBy = 'tag';
 
                             if (tag !== self.alignmentTrack.colorByTag) {
                                 self.alignmentTrack.colorByTag = igv.inputDialog.$dialogInput.val().trim();
-=======
-                            tag = igv.dialog.$dialogInput.val().trim();
-                            self.alignmentTrack.colorBy = 'tag';
-
-                            if (tag !== self.alignmentTrack.colorByTag) {
-                                self.alignmentTrack.colorByTag = igv.dialog.$dialogInput.val().trim();
->>>>>>> 73cbc45b
+
                                 self.alignmentTrack.tagColors = new igv.PaletteColorTable("Set1");
                                 $('#color-by-tag').text(self.alignmentTrack.colorByTag);
                             }
@@ -270,13 +264,9 @@
                         };
 
 
-<<<<<<< HEAD
                         igv.inputDialog.configure(labelHTMLFunction, inputValue, clickFunction);
                         igv.inputDialog.show($(self.trackView.trackDiv));
-=======
-                        igv.dialog.configure(labelHTMLFunction, inputValue, clickFunction);
-                        igv.dialog.show($(self.trackView.trackDiv));
->>>>>>> 73cbc45b
+
 
                     } else {
                         self.alignmentTrack.colorBy = menuItem.key;
