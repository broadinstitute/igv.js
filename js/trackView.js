--- conflicted
+++ resolved
@@ -257,11 +257,7 @@
 
             canvas.onmousedown = function (e) {
 
-                var canvasCoords = translateMouseCoordinates(e, canvas),
-                    rootX = e.pageX - rootObject.offset().left,
-                    rootY = e.pageY - rootObject.offset().top;
-
-//                console.log("e.offsetX " + e.offsetX + " e.offsetY " + e.offsetY + " popup x " + (ppx + e.offsetX) + " popup y " + (ppy + e.offsetY));
+                var canvasCoords = translateMouseCoordinates(e, canvas);
 
                 if (trackView.track.popover) {
                     trackView.track.popover.hide();
@@ -276,14 +272,10 @@
 
             canvas.onmousemove = throttle(function (e) {
 
-<<<<<<< HEAD
                 var coords = translateMouseCoordinates(e, canvas);
-=======
                 var pixels,
                     pixelsEnd,
                     viewPortWidth;
-                    dx = e.clientX - $(canvas).offset().left;
->>>>>>> cf5dffbf
 
                 if (isMouseDown) {
 
