--- conflicted
+++ resolved
@@ -23,30 +23,20 @@
         trackDiv.style.height = track.height + "px";
         this.trackDiv = trackDiv;
 
-<<<<<<< HEAD
-        // control
-=======
         // controls
         var controlWidth = browser.controlPanelWidth ? browser.controlPanelWidth : 50;
-        
->>>>>>> 4fab9335
+
         controlDiv = document.createElement("div");
         controlDiv.className = "igv-control-div";
-<<<<<<< HEAD
-        controlDiv.style.width = browser.controlPanelWidth + "px";
+        controlDiv.style.width = controlWidth + "px";
         controlDiv.style.height = track.height + "px";
         this.controlDiv = controlDiv;
 
         controlCanvas = document.createElement('canvas');
-=======
         controlDiv.style.width = controlWidth + "px";
         trackDiv.appendChild(controlDiv);
         this.controlDiv = controlDiv;
 
-        var controlHeight = track.height; //controlDiv.clientHeight;
-
-        var controlCanvas = document.createElement('canvas');
->>>>>>> 4fab9335
         controlDiv.appendChild(controlCanvas);
         controlCanvas.style.position = 'absolute';
         controlCanvas.style.width = controlDiv.clientWidth + "px";
@@ -59,16 +49,9 @@
         // viewport
         viewportDiv = document.createElement("div");
         viewportDiv.className = "igv-viewport-div";
-<<<<<<< HEAD
+        viewportDiv.style.left = controlDiv.clientWidth + "px";
         viewportDiv.style.height = track.height + "px";
-        viewportDiv.style.left = controlDiv.clientWidth + "px";
-=======
-        viewportDiv.style.left = controlDiv.style.width;
-        viewportDiv.style.height = viewportHeight + "px";
         trackDiv.appendChild(viewportDiv);
-
-
->>>>>>> 4fab9335
         this.viewportDiv = viewportDiv;
 
         // content
@@ -101,17 +84,8 @@
         if (!track.disableButtons) {
 
             closeButton = document.createElement("i");
-<<<<<<< HEAD
             contentDiv.appendChild(closeButton);
             closeButton.className = "fa fa-times-circle igv-track-disable-button-fontawesome";
-=======
-            closeButton.className = "fa fa-times-circle";
-            closeButton.style.color = "#222";
-            closeButton.style.position = "absolute";
-            closeButton.style.top = "8px";
-            closeButton.style.right = "12px";
-            closeButton.style.cursor = "pointer";
->>>>>>> 4fab9335
             closeButton.onclick = function () {
                 browser.removeTrack(track);
             };
