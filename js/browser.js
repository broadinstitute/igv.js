--- conflicted
+++ resolved
@@ -349,11 +349,6 @@
 
         this.removeAllTracks();
 
-<<<<<<< HEAD
-        if (session.sampleNamesVisible) {
-            this.sampleNamesVisible = (true === session.sampleNamesVisible);    // Default is false
-            this.sampleNameControl.setState(this.sampleNamesVisible);
-=======
         if (session.showSampleNames) {
             this.showSampleNames = 'true'=== session.showSampleNames
             this.sampleNameControl.setState(this.showSampleNames)
@@ -361,7 +356,7 @@
 
         if (session.sampleNameViewportWidth) {
             this.sampleNameViewportWidth = session.sampleNameViewportWidth
->>>>>>> d46da4a9
+
         }
 
         const genomeConfig = await GenomeUtils.expandReference(session.reference || session.genome);
@@ -1450,12 +1445,8 @@
             "version": version()
         }
 
-<<<<<<< HEAD
-        json['sampleNamesVisible'] = true === this.sampleNamesVisible ? true : false
-=======
         json['showSampleNames'] = true === this.showSampleNames ? 'true' : 'false'
         json['sampleNameViewportWidth'] = this.sampleNameViewportWidth
->>>>>>> d46da4a9
 
         json["reference"] = this.genome.toJSON();
         if (FileUtils.isFilePath(json.reference.fastaURL)) {
