--- conflicted
+++ resolved
@@ -499,13 +499,10 @@
         $e.text(menuItemLabel);
 
         clickHandler = function () {
-<<<<<<< HEAD
+          
             igv.inputDialog.configure(dialogLabelHandler, dialogInputValue, dialogClickHandler, undefined, undefined);
             igv.inputDialog.show( $(trackView.trackDiv) );
-=======
-            igv.dialog.configure(dialogLabelHandler, dialogInputValue, dialogClickHandler, undefined, undefined);
-            igv.dialog.show( $(trackView.trackDiv) );
->>>>>>> 73cbc45b
+
         };
 
         return {object: $e, click: clickHandler};
@@ -576,37 +573,22 @@
         $e.text('Set track name');
 
         menuClickHandler = function () {
-<<<<<<< HEAD
+
             var dialogClickHandler;
 
             dialogClickHandler = function () {
                 var value;
 
                 value = igv.inputDialog.$input.val().trim();
-=======
-            var dialogLabelHandler,
-                dialogClickHandler;
-
-            dialogLabelHandler = function () {
-                return "Track Name"
-            };
-
-            dialogClickHandler = function () {
-                var value;
-                value = igv.dialog.$dialogInput.val().trim();
->>>>>>> 73cbc45b
+
                 value = ('' === value || undefined === value) ? 'untitled' : value;
 
                 igv.setTrackLabel(trackView.track, value);
             };
 
-<<<<<<< HEAD
             igv.inputDialog.configure({ label:'Track Name', input:(trackView.track.name || 'unnamed'), click:dialogClickHandler });
             igv.inputDialog.present( $(trackView.trackDiv) );
-=======
-            igv.dialog.configure(dialogLabelHandler, trackView.track.name, dialogClickHandler);
-            igv.dialog.show( $(trackView.trackDiv) );
->>>>>>> 73cbc45b
+
         };
 
         return { object: $e, click: menuClickHandler };
@@ -634,11 +616,8 @@
 
                 var number;
 
-<<<<<<< HEAD
                 number = parseFloat(igv.inputDialog.$input.val(), 10);
-=======
-                number = parseFloat(igv.dialog.$dialogInput.val(), 10);
->>>>>>> 73cbc45b
+
                 if (undefined !== number) {
 
                     // If explicitly setting the height adust min or max, if neccessary.
@@ -656,13 +635,10 @@
 
             };
 
-<<<<<<< HEAD
+
             igv.inputDialog.configure({ label:'Track Height', input:trackView.trackDiv.clientHeight, click:dialogClickHandler });
             igv.inputDialog.present( $(trackView.trackDiv) );
-=======
-            igv.dialog.configure(dialogLabelHandler, trackView.trackDiv.clientHeight, dialogClickHandler);
-            igv.dialog.show( $(trackView.trackDiv) );
->>>>>>> 73cbc45b
+
         };
 
         return { object: $e, click: menuClickHandler };
