--- conflicted
+++ resolved
@@ -32,21 +32,6 @@
     igv.IdeoPanel = function (parentElement) {
 
         this.ideograms = {};
-
-<<<<<<< HEAD
-        //this.div = $('<div class="igv-ideogram-div"></div>');
-        //$(parentElement).append(this.div[0]);
-=======
-        this.div = $('<div class="igv-ideogram-div"></div>');
-        $(parentElement).append(this.div[0]);
-
-        // ideogram label
-        var chromosomeNameDiv = $('<div class="igv-ideogram-chr-div"></div>');
-        this.div.append(chromosomeNameDiv[0]);
-
-        //this.chromosomeNameLabel = $('<div>')[0];
-        //$(chromosomeNameDiv).append(this.chromosomeNameLabel);
->>>>>>> 1245368e
 
         // ideogram content
         this.contentDiv = $('<div class="igv-ideogram-content-div"></div>');
